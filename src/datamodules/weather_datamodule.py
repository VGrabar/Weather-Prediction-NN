import pathlib
from typing import Optional, Tuple, List

import torch
from pytorch_lightning import LightningDataModule
from torch.utils.data import DataLoader, Dataset
from torchvision import transforms

from src.utils.data_utils import create_celled_data


class Dataset_RNN(Dataset):
    """
    Simple Torch Dataset for many-to-many RNN
        celled_data: source of data,
        start_date: start date index,
        end_date: end date index,
        periods_forward: number of future periods for a target,
        history_length: number of past periods for an input,
        transforms: input data manipulations
    """

    def __init__(
        self,
        celled_data: torch.Tensor,
        celled_features_list: List[torch.Tensor],
        start_date: int,
        end_date: int,
        periods_forward: int,
        history_length: int,
        transforms,
        test_mode: False
    ):
        self.data = transforms(celled_data[start_date:end_date])
        self.features = celled_features_list
        for feature in self.features:
            feature = transforms(feature[start_date:end_date])
        self.periods_forward = periods_forward
        self.history_length = history_length
        self.x_len = self.data.shape[1]
        self.y_len = self.data.shape[2]
        if test_mode:
            self.data = self.data[:,int(0.25*self.x_len):int(0.75*self.x_len), int(0.25*self.y_len):int(0.75*self.y_len)]

    def __len__(self):
        return len(self.data) - self.periods_forward - self.history_length

    def __getitem__(self, idx):
        input = self.data[idx : idx + self.history_length]
        for feature in self.features:
            input = torch.stack(input, feature[idx : idx + self.history_length], dim=0)
        target = self.data[
            idx + self.history_length : idx + self.history_length + self.periods_forward
        ]
        return (
<<<<<<< HEAD
                self.data[idx : idx + self.history_length],
                self.data[
                idx
                + self.history_length : idx
                + self.history_length
                + self.periods_forward
            ],
=======
            input,
            target,
>>>>>>> fbd84541
        )


class WeatherDataModule(LightningDataModule):
    """LightningDataModule for Weather dataset.

    A DataModule implements 5 key methods:
        - prepare_data (things to do on 1 GPU/TPU, not on every GPU/TPU in distributed mode)
        - setup (things to do on every accelerator in distributed mode)
        - train_dataloader (the training dataloader)
        - val_dataloader (the validation dataloader(s))
        - test_dataloader (the test dataloader(s))

    This allows you to share a full dataset without explaining how to download,
    split, transform and process the data.

    Read the docs:
        https://pytorch-lightning.readthedocs.io/en/latest/extensions/datamodules.html
    """

    def __init__(
        self,
        data_dir: str = "data",
        dataset_name: str = "dataset_name",
        left_border: int = 0,
        down_border: int = 0,
        right_border: int = 2000,
        up_border: int = 2500,
        n_cells_hor: int = 100,
        n_cells_ver: int = 100,
        time_col: str = "time",
        event_col: str = "value",
        x_col: str = "x",
        y_col: str = "y",
        train_val_test_split: Tuple[float] = (0.8, 0.1, 0.1),
        periods_forward: int = 1,
        history_length: int = 1,
        data_start: int = 0,
        data_len: int = 100,
        num_of_additional_features: int = 0,
        additional_features: Optional[List[str]] = None,
        batch_size: int = 64,
        num_workers: int = 0,
        pin_memory: bool = False,
    ):
        super().__init__()

        # this line allows to access init params with 'self.hparams' attribute
        self.save_hyperparameters(logger=False)
        self.data_dir = data_dir
        self.dataset_name = dataset_name
        self.left_border = left_border
        self.right_border = right_border
        self.down_border = down_border
        self.up_border = up_border
        self.n_cells_hor = n_cells_hor
        self.n_cells_ver = n_cells_ver
        self.transforms = transforms.Compose(
            [transforms.Resize((self.n_cells_hor, self.n_cells_ver)),
             transforms.Normalize((0.0), (1.0))]
        )
        self.time_col = time_col
        self.event_col = event_col
        self.x_col = x_col
        self.y_col = y_col

        self.data_train: Optional[Dataset] = None
        self.data_val: Optional[Dataset] = None
        self.data_test: Optional[Dataset] = None
        self.train_val_test_split = train_val_test_split
        self.periods_forward = periods_forward
        self.history_length = history_length
        self.data_start = data_start
        self.data_len = data_len
        self.num_of_features = num_of_additional_features + 1
        self.additional_features = additional_features

        self.batch_size = batch_size
        self.num_workers = num_workers
        self.pin_memory = pin_memory

    def prepare_data(self):
        """Download data if needed.

        This method is called only from a single GPU.
        Do not use it to assign state (self.x = y).
        """
        celled_data_path = pathlib.Path(self.data_dir, "celled", self.dataset_name)
        if not celled_data_path.is_file():
            celled_data = create_celled_data(
                self.data_dir,
                self.dataset_name,
                self.left_border,
                self.down_border,
                self.right_border,
                self.up_border,
                self.time_col,
                self.event_col,
                self.x_col,
                self.y_col,
            )
            torch.save(celled_data, celled_data_path)

        data_dir_geo = self.data_dir.split("pdsi")[1]
        for feature in self.additional_features:
            celled_feature_path = pathlib.Path(
                self.data_dir, "celled", feature + data_dir_geo
            )
            if not celled_feature_path.is_file():
                celled_feature = create_celled_data(
                    self.data_dir,
                    feature + data_dir_geo,
                    self.left_border,
                    self.down_border,
                    self.right_border,
                    self.up_border,
                    self.time_col,
                    self.event_col,
                    self.x_col,
                    self.y_col,
                )
                torch.save(celled_feature, celled_feature_path)

    def setup(self, stage: Optional[str] = None):
        """Load data. Set variables: `self.data_train`, `self.data_val`, `self.data_test`.

        This method is called by lightning when doing `trainer.fit()` and `trainer.test()`,
        so be careful not to execute the random split twice! The `stage` can be used to
        differentiate whether it's called before trainer.fit()` or `trainer.test()`.
        """

        # load datasets only if they're not loaded already
        if not self.data_train and not self.data_val and not self.data_test:
            celled_data_path = pathlib.Path(self.data_dir, "celled", self.dataset_name)
            celled_data = torch.load(celled_data_path)
            celled_data = celled_data[self.data_start : self.data_start + self.data_len]
            # loading features
            celled_features_list = []
            data_dir_geo = self.data_dir.split("pdsi")[1]
            for feature in self.additional_features:
                celled_feature_path = pathlib.Path(
                    self.data_dir, "celled", feature + data_dir_geo
                )
                celled_feature = torch.load(celled_feature_path)
                celled_feature = celled_feature[
                    self.data_start : self.data_start + self.data_len
                ]
                celled_features_list.append(celled_feature)

            train_start = 0
            train_end = int(self.train_val_test_split[0] * celled_data.shape[0])
            self.data_train = Dataset_RNN(
                celled_data,
                celled_features_list,
                train_start,
                train_end,
                self.periods_forward,
                self.history_length,
                self.transforms,
                test_mode=False,
            )
            # valid_end = int(
            #     (self.train_val_test_split[0] + self.train_val_test_split[1])
            #     * celled_data.shape[0]
            # )
            valid_end = celled_data.shape[0]
            self.data_val = Dataset_RNN(
                celled_data,
                celled_features_list,
                train_end - self.history_length,
                valid_end,
                self.periods_forward,
                self.history_length,
                self.transforms,
                test_mode=False,
            )
            test_end = celled_data.shape[0]
            self.data_test = Dataset_RNN(
                celled_data,
                celled_features_list,
                # valid_end - self.history_length,
                train_end - self.history_length,
                test_end,
                self.periods_forward,
                self.history_length,
                self.transforms,
                test_mode=True,
            )

    def train_dataloader(self):
        return DataLoader(
            self.data_train,
            batch_size=self.batch_size,
            num_workers=self.num_workers,
            pin_memory=self.pin_memory,
            shuffle=False,
        )

    def val_dataloader(self):
        return DataLoader(
            self.data_val,
            batch_size=self.batch_size,
            num_workers=self.num_workers,
            pin_memory=self.pin_memory,
            shuffle=False,
        )

    def test_dataloader(self):
        return DataLoader(
            self.data_test,
            batch_size=self.batch_size,
            num_workers=self.num_workers,
            pin_memory=self.pin_memory,
            shuffle=False,
        )<|MERGE_RESOLUTION|>--- conflicted
+++ resolved
@@ -29,7 +29,7 @@
         periods_forward: int,
         history_length: int,
         transforms,
-        test_mode: False
+        test_mode: False,
     ):
         self.data = transforms(celled_data[start_date:end_date])
         self.features = celled_features_list
@@ -40,7 +40,11 @@
         self.x_len = self.data.shape[1]
         self.y_len = self.data.shape[2]
         if test_mode:
-            self.data = self.data[:,int(0.25*self.x_len):int(0.75*self.x_len), int(0.25*self.y_len):int(0.75*self.y_len)]
+            self.data = self.data[
+                :,
+                int(0.25 * self.x_len) : int(0.75 * self.x_len),
+                int(0.25 * self.y_len) : int(0.75 * self.y_len),
+            ]
 
     def __len__(self):
         return len(self.data) - self.periods_forward - self.history_length
@@ -53,18 +57,8 @@
             idx + self.history_length : idx + self.history_length + self.periods_forward
         ]
         return (
-<<<<<<< HEAD
-                self.data[idx : idx + self.history_length],
-                self.data[
-                idx
-                + self.history_length : idx
-                + self.history_length
-                + self.periods_forward
-            ],
-=======
             input,
             target,
->>>>>>> fbd84541
         )
 
 
@@ -123,8 +117,10 @@
         self.n_cells_hor = n_cells_hor
         self.n_cells_ver = n_cells_ver
         self.transforms = transforms.Compose(
-            [transforms.Resize((self.n_cells_hor, self.n_cells_ver)),
-             transforms.Normalize((0.0), (1.0))]
+            [
+                transforms.Resize((self.n_cells_hor, self.n_cells_ver)),
+                transforms.Normalize((0.0), (1.0)),
+            ]
         )
         self.time_col = time_col
         self.event_col = event_col
